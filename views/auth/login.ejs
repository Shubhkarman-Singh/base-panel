--- conflicted
+++ resolved
@@ -3,12 +3,8 @@
 <head>
   <meta charset="UTF-8">
   <meta name="viewport" content="width=device-width, initial-scale=1.0">
-<<<<<<< HEAD
   <title><%= name %></title>
   <link rel="stylesheet" href="https://cdnjs.cloudflare.com/ajax/libs/font-awesome/6.0.0-beta3/css/all.min.css">
-=======
-  <title><%= name %> - Login</title>
->>>>>>> ccdd44d2
   <link href="../assets/tailwind.css" rel="stylesheet">
   <link rel="preconnect" href="https://fonts.googleapis.com">
   <link rel="preconnect" href="https://fonts.gstatic.com" crossorigin>
@@ -61,7 +57,6 @@
             <div>
               <a onclick="submitForm()" class="w-full cursor-pointer flex transition justify-center py-2 px-4 border border-transparent rounded-lg shadow-sm text-sm font-medium text-neutral-800 bg-white hover:bg-gray-200 focus:outline-none focus:ring-2 focus:ring-offset-2 focus:ring-neutral-500">Sign in</a>
             </div>
-<<<<<<< HEAD
             <div class="mt-6 text-sm text-neutral-500 flex justify-between">
               <a href="/privacy" class="font-normal text-neutral-500 hover:text-white transition hover:scale-105">
                 <i class="fas fa-user-shield"></i> Privacy Policy
@@ -70,7 +65,6 @@
                 Terms of Service <i class="fas fa-file-contract"></i>
               </a>
             </div>
-=======
             
             <% if (settings.register) { %>
             <div class="text-center mt-4">
@@ -133,7 +127,6 @@
                 <span class="text-red-500 pt-4 font-normal text-sm">Password reset failed. Please try again.</span>
               <% } %>
             <% } %>
->>>>>>> ccdd44d2
           </form>
         </div>
       </div>
@@ -156,19 +149,14 @@
 document.head.appendChild(style);
 </script>
 
-<<<<<<< HEAD
-<!-- Include PNotify JS -->
 <script src="https://cdn.jsdelivr.net/npm/@pnotify/core/dist/PNotify.js"></script>
 <script src="https://cdn.jsdelivr.net/npm/@pnotify/core/dist/PNotifyButtons.js"></script>
-=======
->>>>>>> ccdd44d2
 <script>
   async function submitForm() {
     let username = encodeURIComponent(document.getElementById("username").value);
     let password = encodeURIComponent(document.getElementById("password").value);
     document.location.href = `/auth/login?username=${username}&password=${password}`;
   }
-<<<<<<< HEAD
 
   function registered(type, text) {
   PNotify.info({
@@ -205,9 +193,5 @@
     }
   });
 </script>
-=======
-</script>
-
->>>>>>> ccdd44d2
 </body>
 </html>