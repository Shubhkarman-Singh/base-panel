/**
 * @fileoverview This module sets up administrative routes for managing and monitoring server nodes
 * within the network. It provides functionality to create, delete, and debug nodes, as well as check
 * their current status. User authentication and admin role verification are enforced for access to
 * these routes.
 */

const express = require('express');
const router = express.Router();
const { v4: uuidv4 } = require('uuid');
const axios = require('axios');
const { db } = require('../handlers/db.js');
const config = require('../config.json');
const bcrypt = require('bcrypt');
const saltRounds = 10;
const multer = require('multer');
const path = require('path')
const fs = require('node:fs')
const {logAudit} = require('../handlers/auditlog.js');
const nodemailer = require('nodemailer');
const { sendTestEmail } = require('../handlers/email.js');

/**
 * Middleware to verify if the user is an administrator.
 * Checks if the user object exists and if the user has admin privileges. If not, redirects to the
 * home page. If the user is an admin, proceeds to the next middleware or route handler.
 *
 * @param {Object} req - The request object, containing user data.
 * @param {Object} res - The response object.
 * @param {Function} next - The next middleware or route handler to be executed.
 * @returns {void} Either redirects or proceeds by calling next().
 */
function isAdmin(req, res, next) {
  if (!req.user || req.user.admin !== true) {
    return res.redirect('../');
  }
  next();
}

async function doesUserExist(username) {
  const users = await db.get('users');
  if (users) {
      return users.some(user => user.username === username);
  } else {
      return false; // If no users found, return false
  }
}

async function doesEmailExist(email) {
  const users = await db.get('users');
  if (users) {
      return users.some(user => user.email === email);
  } else {
      return false; // If no users found, return false
  }
}

/**
 * Checks the operational status of a node by making an HTTP request to its API.
 * Updates the node's status based on the response or sets it as 'Offline' if the request fails.
 * This status check and update are persisted in the database.
 *
 * @param {Object} node - The node object containing details such as address, port, and API key.
 * @returns {Promise<Object>} Returns the updated node object after attempting to verify its status.
 */
async function checkNodeStatus(node) {
  try {
    const RequestData = {
      method: 'get',
      url: 'http://' + node.address + ':' + node.port + '/',
      auth: {
        username: 'Skyport',
        password: node.apiKey
      },
      headers: { 
        'Content-Type': 'application/json'
      }
    };
    const response = await axios(RequestData);
    const { versionFamily, versionRelease, online, remote, docker } = response.data;

    node.status = 'Online';
    node.versionFamily = versionFamily;
    node.versionRelease = versionRelease;
    node.remote = remote;
    node.docker = docker;

    await db.set(node.id + '_node', node); // Update node info with new details
    return node;
  } catch (error) {
    node.status = 'Offline';
    await db.set(node.id + '_node', node); // Update node as offline if there's an error
    return node;
  }
}

router.get('/admin/apikeys', isAdmin, async (req, res) => {
  try {
    const apiKeys = await db.get('apiKeys') || [];
    res.render('admin/apikeys', { req, user: req.user, apiKeys, name: await db.get('name') || 'Skyport', logo: await db.get('logo') || false });
  } catch (error) {
    res.status(500).json({ error: 'Failed to retrieve API keys' });
  }
});

router.post('/apikeys/create', isAdmin, async (req, res) => {
  try {
    const newApiKey = {
      id: uuidv4(),
      key: 'skyport_' + uuidv4(),
      createdAt: new Date().toISOString()
    };
    
    let apiKeys = await db.get('apiKeys') || [];
    apiKeys.push(newApiKey);
    await db.set('apiKeys', apiKeys);
    
    res.status(201).json(newApiKey);
  } catch (error) {
    res.status(500).json({ error: 'Failed to create API key' });
  }
});

router.delete('/apikeys/delete', isAdmin, async (req, res) => {
  try {
    const { keyId } = req.body;
    let apiKeys = await db.get('apiKeys') || [];
    apiKeys = apiKeys.filter(key => key.id !== keyId);
    await db.set('apiKeys', apiKeys);
    res.status(204).send();
  } catch (error) {
    res.status(500).json({ error: 'Failed to delete API key' });
  }
});

/**
 * GET /nodes/debug
 * Asynchronously retrieves and updates the status of all nodes registered in the database.
 * Available only to administrators. The status of each node is checked and updated through a
 * specific function call which queries the node's API.
 *
 * @returns {Response} Returns a JSON array of all nodes with their updated statuses.
 */
router.get('/nodes/debug', isAdmin, async (req, res) => {
  const nodeIds = await db.get('nodes') || [];
  const nodes = await Promise.all(nodeIds.map(id => db.get(id + '_node').then(checkNodeStatus)));
  res.json(nodes);
});

/**
 * GET /account/debug
 * Provides debug information about the currently logged-in user. Available only to administrators.
 * Ensures that user data is available in the request object, then returns this data in JSON format.
 *
 * @returns {Response} Returns a JSON object containing user details if available; otherwise, sends a debug error message.
 */
router.get('/account/debug', isAdmin, async (req, res) => {
  if (!req.user) res.send('no req.user present!')
  res.json(req.user);
});

/**
 * GET /admin/node/:id/configure-command
 * Generates a configuration command for a specific node.
 */
router.get('/admin/node/:id/configure-command', isAdmin, async (req, res) => {
  const { id } = req.params;

  try {
    // Fetch the node from the database
    const node = await db.get(id + '_node');

    if (!node) {
      return res.status(404).json({ error: 'Node not found' });
    }

    // Generate a new configure key
    const configureKey = uuidv4();

    // Update the node with the new configure key
    node.configureKey = configureKey;
    await db.set(id + '_node', node);

    // Construct the configuration command
    const panelUrl = `${req.protocol}://${req.get('host')}`;
    const configureCommand = `npm run configure -- --panel ${panelUrl} --key ${configureKey}`;

    // Return the configuration command
    res.json({
      nodeId: id,
      configureCommand: configureCommand
    });

  } catch (error) {
    console.error('Error generating configure command:', error);
    res.status(500).json({ error: 'Internal server error' });
  }
});

/**
 * GET /admin/overview
 * Retrieves counts of users, nodes, images, and instances from the database.
 * Available only to administrators and renders an overview page displaying the counts.
 *
 * @returns {Response} Renders the 'overview' view with the total counts.
 */
const os = require("os")
router.get('/admin/overview', isAdmin, async (req, res) => {
  try {
     const debug = config.debugging
      const users = await db.get('users') || [];
      const nodes = await db.get('nodes') || [];
      const images = await db.get('images') || [];
      const instances = await db.get('instances') || [];
      const cpuCount = os.cpus().length;
      const totalMemory = (os.totalmem() / (1024 * 1024 * 1024)).toFixed(2); // Convert bytes to GB
      const freeMemory = (os.freemem() / (1024 * 1024 * 1024)).toFixed(2); // Convert bytes to GB
      const usedMem = (totalMemory - freeMemory)
      // Calculate the total number of each type of object
      const usedMemory = usedMem.toFixed(2)
      const usersTotal = users.length;
      const nodesTotal = nodes.length;
      const imagesTotal = images.length;
      const instancesTotal = instances.length;

      res.render('admin/overview', { req, user: req.user, usersTotal, nodesTotal, imagesTotal, instancesTotal, version: config.version, name: await db.get('name') || 'Skyport', logo: await db.get('logo') || false,freeMemory, cpuCount, totalMemory,usedMemory, debug});
  } catch (error) {
      res.status(500).send({ error: 'Failed to retrieve data from the database.' });
  }
});


/**
 * POST /nodes/create
 * Creates a new node with a unique configureKey for secure configuration.
 */
router.post('/nodes/create', isAdmin, async (req, res) => {
  const configureKey = uuidv4(); // Generate a unique configureKey
  const node = {
    id: uuidv4(),
    name: req.body.name,
    tags: req.body.tags,
    ram: req.body.ram,
    disk: req.body.disk,
    processor: req.body.processor,
    address: req.body.address,
    port: req.body.port,
    apiKey: null, // Set to null initially
    configureKey: configureKey, // Add the configureKey
    status: 'Unconfigured' // Status to indicate pending configuration
  };

  if (!req.body.name || !req.body.tags || !req.body.ram || !req.body.disk || !req.body.processor || !req.body.address || !req.body.port) {
    return res.status(400).send('Form validation failure.');
  }

  await db.set(node.id + '_node', node);

  const nodes = await db.get('nodes') || [];
  nodes.push(node.id);
  await db.set('nodes', nodes);

  // Return the node object including the configureKey
  logAudit(req.user.userId, req.user.username, 'node:create', req.ip);
  res.status(201).json({
    ...node,
    configureKey: configureKey // Include configureKey in the response
  });
});

/**
 * POST /nodes/configure
 * Allows a node to set its own access key using the configureKey.
 * The request must include a valid authKey from config.json for security.
 */
router.post('/nodes/configure', async (req, res) => {
  const { configureKey, accessKey } = req.query;

  if (!configureKey || !accessKey) {
    return res.status(400).json({ error: 'Missing configureKey or accessKey' });
  }

  try {
    // Find the node with the matching configureKey
    const nodes = await db.get('nodes') || [];
    let foundNode = null;
    for (const nodeId of nodes) {
      const node = await db.get(nodeId + '_node');
      if (node && node.configureKey === configureKey) {
        foundNode = node;
        break;
      }
    }

    if (!foundNode) {
      return res.status(404).json({ error: 'Node not found' });
    }

    // Update the node with the new accessKey
    foundNode.apiKey = accessKey;
    foundNode.status = 'Configured';
    foundNode.configureKey = null; // Remove the configureKey after successful configuration

    await db.set(foundNode.id + '_node', foundNode);

    res.status(200).json({ message: 'Node configured successfully' });
  } catch (error) {
    console.error('Error configuring node:', error);
    res.status(500).json({ error: 'Internal server error' });
  }
});

router.post('/users/create', isAdmin, async (req, res) => {
  const { username, email, password, admin, verified } = req.body;

  if (!username || !email || !password) {
    return res.status(400).send('Username, email, and password are required.');
  }

  if (typeof admin !== 'boolean') {
    return res.status(400).send('Admin field must be true or false.');
  }

  const userExists = await doesUserExist(username);
  if (userExists) {
    return res.status(400).send('User already exists.');
  }

  const emailExists = await doesEmailExist(email);
  if (emailExists) {
    return res.status(400).send('Email already exists.');
  }

  const userId = uuidv4();
  const hashedPassword = await bcrypt.hash(password, saltRounds);

  const newUser = {
    userId,
    username,
    email,
    password: hashedPassword,
    accessTo: [],
    admin,
    verified: verified || false,
  };

<<<<<<< HEAD
res.status(201).send(user);
=======
  let users = await db.get('users') || [];
  users.push(newUser);
  await db.set('users', users);

  logAudit(req.user.userId, req.user.username, 'user:create', req.ip);

  res.status(201).send(newUser);
>>>>>>> ccdd44d2
});

router.delete('/user/delete', isAdmin, async (req, res) => {
  const userId = req.body.userId;
  const users = await db.get('users') || [];

  const userIndex = users.findIndex(user => user.userId === userId);

  if (userIndex === -1) {
    return res.status(400).send('The specified user does not exist');
  }

  users.splice(userIndex, 1);
  await db.set('users', users);
  logAudit(req.user.userId, req.user.username, 'user:delete', req.ip);
  res.status(204).send();
});

router.get('/admin/users/edit/:userId', isAdmin, async (req, res) => {
  const userId = req.params.userId;
  const users = await db.get('users') || [];
  const user = users.find(user => user.userId === userId);

  if (!user) {
    return res.status(404).send('User not found');
  }

  res.render('admin/edit-user', {
    req,
    user: req.user,
    editUser: user,
    name: await db.get('name') || 'Skyport',
    logo: await db.get('logo') || false
  });
});

router.post('/admin/users/edit/:userId', isAdmin, async (req, res, next) => {
  const userId = req.params.userId;
  const { username, email, password, admin, verified } = req.body;

  if (!username || !email) {
    return res.status(400).send('Username and email are required.');
  }

  const users = await db.get('users') || [];
  const userIndex = users.findIndex(user => user.userId === userId);

  if (userIndex === -1) {
    return res.status(404).send('User not found');
  }

  const userExists = users.some(user => user.username === username && user.userId !== userId);
  const emailExists = users.some(user => user.email === email && user.userId !== userId);

  if (userExists) {
    return res.status(400).send('Username already exists.');
  }

  if (emailExists) {
    return res.status(400).send('Email already exists.');
  }

  users[userIndex].username = username;
  users[userIndex].email = email;
  users[userIndex].admin = admin === 'true';
  users[userIndex].verified = verified === 'true';

  if (password) {
    const salt = await bcrypt.genSalt(10);
    const hashedPassword = await bcrypt.hash(password, salt);
    users[userIndex].password = hashedPassword;
  }

  await db.set('users', users);

  logAudit(req.user.userId, req.user.username, 'user:edit', req.ip);

  if (req.user.userId === userId) {
    return req.logout(err => {
      if (err) return next(err);
      res.redirect('/login?err=UpdatedCredentials');
    });
  }

  res.redirect('/admin/users');
});



/**
 * DELETE /nodes/delete
 * Deletes a node from the database based on its identifier provided in the request body. Updates the list of
 * all nodes in the database to reflect this deletion. This operation is restricted to administrators.
 *
 * @returns {Response} Sends a status response indicating the successful deletion of the node.
 */
router.delete('/nodes/delete', isAdmin, async (req, res) => {
  const nodeId = req.body.nodeId;
  const nodes = await db.get('nodes') || [];
  const newNodes = nodes.filter(id => id !== nodeId);

  if (!nodeId) return res.send('Invalid node')

  await db.set('nodes', newNodes);
  await db.delete(nodeId + '_node');
  logAudit(req.user.userId, req.user.username, 'node:delete', req.ip);
  res.status(204).send();
});

/**
 * GET /admin/nodes
 * Retrieves a list of all nodes, checks their statuses, and renders an admin page to display these nodes.
 * This route is protected and allows only administrators to view the node management page.
 *
 * @returns {Response} Renders the 'nodes' view with node data and user information.
 */
router.get('/admin/nodes', isAdmin, async (req, res) => {
  let nodes = await db.get('nodes') || [];
  let instances = await db.get('instances') || [];
  let set = {};
  nodes.forEach(function(node) {
	  set[node] = 0;
	  instances.forEach(function(instance) {
		if (instance.Node.id == node) {
			set[node]++;
		}
	  });
  });
  nodes = await Promise.all(nodes.map(id => db.get(id + '_node').then(checkNodeStatus)));

  res.render('admin/nodes', { req, user: req.user, nodes, set, name: await db.get('name') || 'Skyport', logo: await db.get('logo') || false });
});


/**
 * GET /admin/settings
 * Settings page. This route is protected and allows only administrators to view the settings page.
 *
 * @returns {Response} Renders the 'nodes' view with node data and user information.
 */
router.get('/admin/settings', isAdmin, async (req, res) => {
  res.render('admin/settings/appearance', { req, user: req.user, settings: await db.get('settings'), name: await db.get('name') || 'Skyport', logo: await db.get('logo') || false });
});

router.get('/admin/settings/smtp', isAdmin, async (req, res) => {
  try {
    const settings = await db.get('settings');
    const smtpSettings = await db.get('smtp_settings') || {};
    
    res.render('admin/settings/smtp', {
      req,
      user: req.user,
      settings,
      name: await db.get('name') || 'Skyport',
      logo: await db.get('logo') || false,
      smtpSettings
    });
  } catch (error) {
    console.error('Error fetching settings:', error);
    res.status(500).send('Failed to fetch settings. Please try again later.');
  }
});


router.post('/admin/settings/toggle/force-verify', isAdmin, async (req, res) => {
  try {
    const settings = await db.get('settings') || {};
    settings.forceVerify = !settings.forceVerify;

    await db.set('settings', settings);
    logAudit(req.user.userId, req.user.username, 'force-verify:edit', req.ip); // Adjust as per your logging needs

    res.redirect('/admin/settings');
  } catch (err) {
    console.error('Error toggling force verify:', err);
    res.status(500).send('Internal Server Error');
  }
});


router.post('/admin/settings/change/name', isAdmin, async (req, res) => {
  const name = req.body.name;
  try {
  await db.set('name', [name]);
  logAudit(req.user.userId, req.user.username, 'name:edit', req.ip);
  res.redirect('/admin/settings?changednameto=' + name);
} catch (err) {
  console.error(err);
  res.status(500).send("Database error");
}
});

router.post('/admin/settings/saveSmtpSettings', async (req, res) => {
  const { smtpServer, smtpPort, smtpUser, smtpPass, smtpFromName, smtpFromAddress } = req.body;

  try {
    await db.set('smtp_settings', {
      server: smtpServer,
      port: smtpPort,
      username: smtpUser,
      password: smtpPass,
      fromName: smtpFromName,
      fromAddress: smtpFromAddress
    });

    logAudit(req.user.userId, req.user.username, 'SMTP:edit', req.ip);
    res.redirect('/admin/settings/smtp?msg=SmtpSaveSuccess');
  } catch (error) {
    console.error('Error saving SMTP settings:', error);
    res.redirect('/admin/settings/smtp?err=SmtpSaveFailed');
  }
});


router.post('/sendTestEmail', async (req, res) => {
  try {
    const { recipientEmail } = req.body;

    const emailSent = await sendTestEmail(recipientEmail);

    if (emailSent) {
      res.redirect('/admin/settings/smtp?msg=TestemailSentsuccess');
    } else {
      res.redirect('/admin/settings/smtp?err=TestemailSentfailed'); 
    }
  } catch (error) {
    console.error('Error sending test email:', error);
    res.redirect('/admin/settings/smtp?err=TestemailSentfailed');
  }
});


// Configure multer for file upload
const upload = multer({
  storage: multer.diskStorage({
    destination: (req, file, cb) => {
      const uploadPath = path.join(__dirname, '..', 'public', 'assets');
      fs.mkdirSync(uploadPath, { recursive: true });
      cb(null, uploadPath);
    },
    filename: (req, file, cb) => {
      cb(null, 'logo.png');
    }
  }),
  fileFilter: (req, file, cb) => {
    if (file.mimetype.startsWith('image/')) {
      cb(null, true);
    } else {
      cb(new Error('Not an image! Please upload an image file.'), false);
    }
  }
});

router.post('/admin/settings/change/logo', isAdmin, upload.single('logo'), async (req, res) => {
  const type = req.body.type;

  try {
    if (type === 'image' && req.file) {
      // Image uploaded successfully
      await db.set('logo', true);
      res.redirect('/admin/settings');
    } else if (type === 'none') {
      // Remove existing logo
      const logoPath = path.join(__dirname, '..', 'public', 'assets', 'logo.png');
      if (fs.existsSync(logoPath)) {
        fs.unlinkSync(logoPath);
      }
      await db.set('logo', false);
      logAudit(req.user.userId, req.user.username, 'logo:edit', req.ip);
      res.redirect('/admin/settings');
    } else {
      res.status(400).send('Invalid request');
    }
  } catch (err) {
    console.error(err);
    res.status(500).send("Error processing logo change: " + err.message);
  }
});

router.post('/admin/settings/toggle/register', isAdmin, upload.single('logo'), async (req, res) => {
  let settings = await db.get('settings');
  settings.register = !settings.register;
  await db.set('settings', settings);
  logAudit(req.user.userId, req.user.username, 'register:edit', req.ip);
  res.redirect('/admin/settings');
});
/**
 * GET /admin/instances
 * Retrieves a list of all instances, checks their statuses, and renders an admin page to display these instances.
 * This route is protected and allows only administrators to view the instance management page.
 *
 * @returns {Response} Renders the 'instances' view with instance data and user information.
 */
router.get('/admin/instances', isAdmin, async (req, res) => {
  let instances = await db.get('instances') || [];
  let images = await db.get('images') || [];
  let nodes = await db.get('nodes') || [];
  let users = await db.get('users') || [];

  nodes = await Promise.all(nodes.map(id => db.get(id + '_node').then(checkNodeStatus)));

  res.render('admin/instances', { req, user: req.user, instances, images, nodes, users, name: await db.get('name') || 'Skyport', logo: await db.get('logo') || false });
});

router.get('/admin/users', isAdmin, async (req, res) => {
  let users = await db.get('users') || [];

  res.render('admin/users', { req, user: req.user, users, name: await db.get('name') || 'Skyport', logo: await db.get('logo') || false });
});

/**
 * GET /admin/node/:id
 * Renders the page for a specific node identified by its unique ID.
 * The endpoint retrieves the node details from the database,
 * and renders the 'admin/node' view with the retrieved data.
 *
 * @param {string} id - The unique identifier of the node to fetch.
 * @returns {Response} Redirects to the nodes overview page if the node does not exist
 * or the ID is not provided. Otherwise, renders the node page with appropriate data.
 */
 
router.get("/admin/node/:id", async (req, res) => {
    const { id } = req.params;
    const node = await db.get(id + '_node');

    if (!node || !id) return res.redirect('../nodes')

    res.render('admin/node', { req, node, user: req.user, name: await db.get('name') || 'Skyport', logo: await db.get('logo') || false });
});


/**
 * POST /admin/node/:id
 * Edit an existing node with specified parameters from the request body, such as name, hardware specifications.
 *
 * @returns {Response} Sends the node data if all goes ok else 400 if the node doesn't exist.
 */
 
router.post("/admin/node/:id", async (req, res) => {

	const { id } = req.params;
	const cnode = await db.get(id + '_node');

    if (!cnode || !id) return res.status(400).send();
	
    const node = {
		id: id,
		name: req.body.name,
		tags: req.body.tags,
		ram: req.body.ram,
		disk: req.body.disk,
		processor: req.body.processor,
		address: req.body.address,
		port: req.body.port,
		apiKey: req.body.apiKey,
		status: 'Unknown' // Default status
	};

    await db.set(node.id + '_node', node); 
	const updatedNode = await checkNodeStatus(node);
	res.status(201).send(updatedNode);
});

/**
 * GET /admin/images
 *
 * @returns {Response} Renders the 'images' view with image data.
 */
router.get('/admin/images', isAdmin, async (req, res) => {
  let images = await db.get('images') || [];

  res.render('admin/images', { req, user: req.user, images, name: await db.get('name') || 'Skyport', logo: await db.get('logo') || false });
});

router.post('/admin/images/upload', isAdmin, async (req, res) => {
  try {
    let jsonData = req.body;
    jsonData.Id = uuidv4();
    let images = await db.get('images') || [];
    images.push(jsonData);
    await db.set('images', images);
    res.status(200).send('image uploaded successfully.');
  } catch (err) {
    console.error('Error uploading image:', err);
    res.status(500).send('Error uploading image.');
  }
});

router.post('/admin/images/delete', isAdmin, async (req, res) => {
  try {
    let { id } = req.body;
    let images = await db.get('images') || [];
    images = images.filter(image => image.Id !== id);
    await db.set('images', images);
    res.status(200).send('image deleted successfully.');
  } catch (err) {
    console.error('Error deleting image:', err);
    res.status(500).send('Error deleting image.');
  }
});


// Endpoint to delete a single instance
router.get('/admin/instance/delete/:id', isAdmin, async (req, res) => {
  const { id } = req.params;
  
  try {
    if (!id) {
      return res.redirect('/admin/instances');
    }
    
    const instance = await db.get(id + '_instance');
    if (!instance) {
      return res.status(404).send('Instance not found');
    }
    
    await deleteInstance(instance);
    logAudit(req.user.userId, req.user.username, 'instance:delete', req.ip);
    res.redirect('/admin/instances');
  } catch (error) {
    console.error('Error in delete instance endpoint:', error);
    res.status(500).send('An error occurred while deleting the instance');
  }
});

// Endpoint to purge all instances
router.get('/admin/instances/purge/all', isAdmin, async (req, res) => {
  try {
    const instances = await db.get('instances') || [];
    
    for (const instance of instances) {
      await deleteInstance(instance);
    }
    
    await db.delete('instances');
    res.redirect('/admin/instances');
  } catch (error) {
    console.error('Error in purge all instances endpoint:', error);
    res.status(500).send('An error occurred while purging all instances');
  }
});

// Helper function to delete an instance
async function deleteInstance(instance) {
  try {
    await axios.get(`http://Skyport:${instance.Node.apiKey}@${instance.Node.address}:${instance.Node.port}/instances/${instance.ContainerId}/delete`);
    
    // Update user's instances
    let userInstances = await db.get(instance.User + '_instances') || [];
    userInstances = userInstances.filter(obj => obj.ContainerId !== instance.ContainerId);
    await db.set(instance.User + '_instances', userInstances);
    
    // Update global instances
    let globalInstances = await db.get('instances') || [];
    globalInstances = globalInstances.filter(obj => obj.ContainerId !== instance.ContainerId);
    await db.set('instances', globalInstances);
    
    // Delete instance-specific data
    await db.delete(instance.ContainerId + '_instance');
  } catch (error) {
    console.error(`Error deleting instance ${instance.ContainerId}:`, error);
    throw error;
  }
}

router.get('/admin/auditlogs', isAdmin, async (req, res) => {
  try {
    let audits = await db.get('audits');
    audits = audits ? JSON.parse(audits) : [];
    res.render('admin/auditlogs', { req, user: req.user, audits, name: await db.get('name') || 'Skyport', logo: await db.get('logo') || false });
  } catch (err) {
    console.error('Error fetching audits:', err);
    res.status(500).send('Internal Server Error');
  }
});

module.exports = router;<|MERGE_RESOLUTION|>--- conflicted
+++ resolved
@@ -343,10 +343,6 @@
     admin,
     verified: verified || false,
   };
-
-<<<<<<< HEAD
-res.status(201).send(user);
-=======
   let users = await db.get('users') || [];
   users.push(newUser);
   await db.set('users', users);
@@ -354,7 +350,6 @@
   logAudit(req.user.userId, req.user.username, 'user:create', req.ip);
 
   res.status(201).send(newUser);
->>>>>>> ccdd44d2
 });
 
 router.delete('/user/delete', isAdmin, async (req, res) => {
