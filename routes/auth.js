--- conflicted
+++ resolved
@@ -304,13 +304,7 @@
               if (userExists || emailExists) {
                 res.send('User already exists');
                 return;
-              }
-<<<<<<< HEAD
-
-              await createUser(username, email, password);
-              res.redirect('/login?r');
-=======
-          
+              }          
               const settings = await db.get('settings') || {};
               const emailVerificationEnabled = settings.emailVerification || false;
           
@@ -321,7 +315,6 @@
                 await addUserToUsersTable(username, email, password, true); 
                 res.redirect('/login?msg=AccountCreated');
               }
->>>>>>> ccdd44d2
             } catch (error) {
               console.error('Error handling registration:', error);
               res.status(500).send('Internal server error');
