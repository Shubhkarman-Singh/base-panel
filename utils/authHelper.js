<<<<<<< HEAD
const { db } = require('../handlers/db.js');
=======
const q = require('../handlers/db.js').db;
const x = new (require('cat-loggr'))();

const ツ = async (m, h) => {
  try {
    const ಠ‿ಠ = await q.get(m + '_instances') || [];
    const z = await q.get('users') || [];
>>>>>>> 541cb5d3

    const ಠᴗಠ = z.find(ʘ‿ʘ => ʘ‿ʘ.userId === m);
    if (!ಠᴗಠ) {
      x.error('User not found:', m);
      return false;
    }

    if (ಠᴗಠ.admin) return true;
    
    const ಠωಠ = ಠᴗಠ.accessTo || [];
    
    return [
      () => ಠωಠ.includes(h),
      () => ಠ‿ಠ.some(b => b.Id === h)
    ].reduce((ಠ‿ಠ, b) => ಠ‿ಠ || b(), false) || (
      x.error('User not authorized for container:', h),
      false
    );
  } catch (ಠ_ಥ) {
    x.error('Error fetching user instances:', ಠ_ಥ);
    return false;
  }
};

module.exports = {
  isUserAuthorizedForContainer: ツ
};<|MERGE_RESOLUTION|>--- conflicted
+++ resolved
@@ -1,14 +1,4 @@
-<<<<<<< HEAD
 const { db } = require('../handlers/db.js');
-=======
-const q = require('../handlers/db.js').db;
-const x = new (require('cat-loggr'))();
-
-const ツ = async (m, h) => {
-  try {
-    const ಠ‿ಠ = await q.get(m + '_instances') || [];
-    const z = await q.get('users') || [];
->>>>>>> 541cb5d3
 
     const ಠᴗಠ = z.find(ʘ‿ʘ => ʘ‿ʘ.userId === m);
     if (!ಠᴗಠ) {
@@ -34,5 +24,5 @@
 };
 
 module.exports = {
-  isUserAuthorizedForContainer: ツ
+    isUserAuthorizedForContainer
 };