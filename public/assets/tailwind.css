--- conflicted
+++ resolved
@@ -3300,7 +3300,16 @@
     --tw-bg-opacity: 1;
     background-color: rgb(23 23 23 / var(--tw-bg-opacity));
   }
-<<<<<<< HEAD
+
+  .dark\:bg-gray-700 {
+    --tw-bg-opacity: 1;
+    background-color: rgb(55 65 81 / var(--tw-bg-opacity));
+  }
+
+  .peer:focus ~ .dark\:peer-focus\:ring-blue-800 {
+    --tw-ring-opacity: 1;
+    --tw-ring-color: rgb(30 64 175 / var(--tw-ring-opacity));
+  }
 }
 
 /* Custom styles for password strength meter */
@@ -3343,16 +3352,4 @@
   right: 10px;
   transform: translateY(-50%);
   cursor: pointer;
-=======
-
-  .dark\:bg-gray-700 {
-    --tw-bg-opacity: 1;
-    background-color: rgb(55 65 81 / var(--tw-bg-opacity));
-  }
-
-  .peer:focus ~ .dark\:peer-focus\:ring-blue-800 {
-    --tw-ring-opacity: 1;
-    --tw-ring-color: rgb(30 64 175 / var(--tw-ring-opacity));
-  }
->>>>>>> c205f25a
 }